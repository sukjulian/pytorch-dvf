from setuptools import find_packages, setup

setup(
    name="torch_dvf",
    version="0.3.0",
    author="Julian Suk",
    author_email="j.m.suk@utwente.nl",
    license="MIT",
    packages=find_packages(),
    install_requires=[
        "torch",
        "torch_geometric",
        "torch_scatter",
        "torch_cluster",
<<<<<<< HEAD
        "e3nn",
=======
        "networkx",
>>>>>>> 057d998c
    ],
)<|MERGE_RESOLUTION|>--- conflicted
+++ resolved
@@ -2,7 +2,7 @@
 
 setup(
     name="torch_dvf",
-    version="0.3.0",
+    version="0.4.0",
     author="Julian Suk",
     author_email="j.m.suk@utwente.nl",
     license="MIT",
@@ -12,10 +12,7 @@
         "torch_geometric",
         "torch_scatter",
         "torch_cluster",
-<<<<<<< HEAD
         "e3nn",
-=======
         "networkx",
->>>>>>> 057d998c
     ],
 )