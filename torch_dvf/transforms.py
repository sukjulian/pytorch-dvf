<<<<<<< HEAD
from typing import Optional

import networkx as nx
=======
from typing import Optional, Tuple

>>>>>>> c4427d0c
import torch
import torch_geometric as pyg

from torch_cluster import fps, knn, radius

from .data import Data


<<<<<<< HEAD
class RadiusPointCloudHierarchy:
=======
class PointCloudHierarchy:
>>>>>>> c4427d0c
    """Nested hierarchy of sub-sampled point clouds. Graph edges connect each coarse-scale point to a cluster of fine-scale points.
    Interpolation from the coarse to the fine scales. For correct batching, "torch_geometric.data.Data.__inc__()" has to be overridden.

    Args:
        rel_sampling_ratios (Tuple[float]): relative ratios for successive farthest point sampling
        interp_simplex (str): reference simplex for interpolation ('triangle' or 'tetrahedron')
        cluster_radii (Tuple[float], optional): radii for spherical clusters, estimated from first seen data if None (default: None)
    """

    def __init__(
        self,
<<<<<<< HEAD
        rel_sampling_ratios: tuple,
        cluster_radii: tuple,
        interp_simplex: str,
        max_num_neighbors: int = 32,
=======
        rel_sampling_ratios: Tuple[float],
        interp_simplex: str,
        cluster_radii: Optional[Tuple[float]] = None,
>>>>>>> c4427d0c
    ):
        self.rel_sampling_ratios = rel_sampling_ratios
        self.interp_simplex = interp_simplex
        self.max_num_neighbors = max_num_neighbors

<<<<<<< HEAD
=======
        self.cluster_radii_arg = cluster_radii  # for "__repr__()"
        self.cluster_radii = (
            cluster_radii if cluster_radii else [None] * len(rel_sampling_ratios)
        )

>>>>>>> c4427d0c
        self.dim_interp_simplex = {"triangle": 2, "tetrahedron": 3}[interp_simplex]

    def __call__(self, data: pyg.data.Data) -> Data:

        pos = data.pos
        batch = (
            data.surface_id.long()
            if hasattr(data, "surface_id")
            else torch.zeros(pos.size(0), dtype=torch.long)
        )
<<<<<<< HEAD

        for i, (sampling_ratio, cluster_radius) in enumerate(
            zip(self.rel_sampling_ratios, self.cluster_radii)
        ):

            sampling_idcs = fps(pos, batch, ratio=sampling_ratio)

            pool_target, pool_source = radius(
                pos,
                pos[sampling_idcs],
                cluster_radius,
                batch,
                batch[sampling_idcs],
                max_num_neighbors=self.max_num_neighbors,
            )
            interp_target, interp_source = knn(
                pos[sampling_idcs],
                pos,
                self.dim_interp_simplex + 1,
                batch[sampling_idcs],
                batch,
            )

            data[f"scale{i}_pool_target"], data[f"scale{i}_pool_source"] = (
                pool_target.int(),
                pool_source.int(),
            )
            data[f"scale{i}_interp_target"], data[f"scale{i}_interp_source"] = (
                interp_target.int(),
                interp_source.int(),
            )
            data[f"scale{i}_sampling_index"] = sampling_idcs.int()

            pos = pos[sampling_idcs]
            batch = batch[sampling_idcs]

        return Data(**data)

    def __repr__(self) -> str:

        repr_str = (
            "{}(rel_sampling_ratios={}, cluster_radii={}, interp_simplex={})".format(
                self.__class__.__name__,
                self.rel_sampling_ratios,
                self.cluster_radii,
                self.interp_simplex,
            )
        )

        return repr_str


class SkeletonPointCloudHierarchy:
    """Nested hierarchy of sub-sampled point clouds. Graph edges connect each coarse-scale point to a cluster of fine-scale points.
    Barycentric interpolation from the coarse to the fine scales. For correct batching, "torch_geometric.data.Data.__inc__()" has to be
    overridden.

    Points are clustered based on the provided unerlying skeleton graph according to:
    https://link.springer.com/chapter/10.1007/978-3-031-43990-2_73

    Args:
        rel_sampling_ratios (tuple): relative ratios for successive farthest point sampling
        cluster_dists (tuple): centerline distances for clusters
        interp_simplex (str): reference simplex for barycentric interpolation ('triangle' or 'tetrahedron')
    """

    def __init__(
        self,
        rel_sampling_ratios: tuple,
        cluster_dists: tuple,
        interp_simplex: str,
        max_num_neighbors: Optional[int] = None,
    ):
        self.rel_sampling_ratios = rel_sampling_ratios
        self.cluster_dists = cluster_dists
        self.interp_simplex = interp_simplex
        self.max_num_neighbors = max_num_neighbors

        self.dim_interp_simplex = {"triangle": 2, "tetrahedron": 3}[interp_simplex]

    def _construct_nx_graph(
        self, centerline_edge_index: torch.tensor, edge_lengths: torch.tensor
    ):
        graph = nx.DiGraph()
        graph.add_edges_from(centerline_edge_index.T.numpy())

        edge_lengths_dict = {
            tuple(edge_index): edge_length.item()
            for edge_index, edge_length in zip(
                centerline_edge_index.T.numpy(), edge_lengths
            )
        }
        nx.set_edge_attributes(graph, edge_lengths_dict, "edge_length")

        return graph.to_undirected()

    def _skeleton_distance_LUT(
        self,
        pos: torch.tensor,
        skeleton_pos: torch.tensor,
        skeleton_edge_index: torch.tensor,
    ):

        # Compute mapping from surface onto skeleton
        _, skeleton_map = knn(skeleton_pos, pos, 1)

        # Precompute all-pair skeleton distance LUT
        edge_lengths = torch.linalg.norm(
            skeleton_pos[skeleton_edge_index[0]] - skeleton_pos[skeleton_edge_index[1]],
            dim=1,
        )
        nx_graph = self._construct_nx_graph(skeleton_edge_index, edge_lengths)
        dist_LUT = torch.tensor(nx.floyd_warshall_numpy(nx_graph, weight="edge_length"))

        return dist_LUT, skeleton_map

    def _get_pooling_scale(
        self,
        dist_LUT: torch.tensor,
        skeleton_map: torch.tensor,
        sampling_idcs: torch.tensor,
        cluster_dist: float,
        batch: torch.tensor,
    ):
        skeleton_adj = dist_LUT <= cluster_dist

        pool_edge_index = []

        for i, sampling_idc in enumerate(sampling_idcs):
            skeleton_sampling_idc = skeleton_map[sampling_idc]

            sampling_idc_ego = torch.argwhere(skeleton_adj[skeleton_sampling_idc])
            pool_source = torch.argwhere(torch.isin(skeleton_map, sampling_idc_ego))
            pool_source = pool_source[batch[pool_source] == batch[sampling_idc]]

            if (
                self.max_num_neighbors is not None
                and pool_source.size(0) > self.max_num_neighbors
            ):
                pool_source = pool_source[
                    torch.randperm(pool_source.size(0))[: self.max_num_neighbors]
                ]

            pool_target = torch.ones_like(pool_source) * i
            pool_edge_index.append(torch.stack([pool_target, pool_source]))

        return torch.cat(pool_edge_index, -1)

    def __call__(self, data: pyg.data.Data) -> Data:
        pos = data.pos
        skeleton_pos = data.skeleton_pos
        skeleton_edge_index = data.skeleton_edge_index

        dist_LUT, skeleton_map = self._skeleton_distance_LUT(
            pos, skeleton_pos, skeleton_edge_index
        )
        batch = (
            data.surface_id.long()
            if hasattr(data, "surface_id")
            else torch.zeros(pos.size(0), dtype=torch.long)
        )

        for i, (sampling_ratio, cluster_dist) in enumerate(
            zip(self.rel_sampling_ratios, self.cluster_dists)
        ):
            sampling_idcs = fps(pos, batch, ratio=sampling_ratio)

            pool_target, pool_source = self._get_pooling_scale(
                dist_LUT, skeleton_map, sampling_idcs, cluster_dist, batch
=======

        for i, (sampling_ratio, cluster_radius) in enumerate(
            zip(self.rel_sampling_ratios, self.cluster_radii)
        ):

            sampling_idcs = fps(
                pos, batch, ratio=sampling_ratio
            )  # takes some time but is worth it

            if cluster_radius is None:
                cluster_radius = self.estimate_cluster_radius(
                    pos, pos[sampling_idcs], batch, batch[sampling_idcs]
                )
                self.cluster_radii[i] = cluster_radius

            pool_target, pool_source = radius(
                pos, pos[sampling_idcs], cluster_radius, batch, batch[sampling_idcs]
>>>>>>> c4427d0c
            )
            interp_target, interp_source = knn(
                pos[sampling_idcs],
                pos,
                self.dim_interp_simplex + 1,
                batch[sampling_idcs],
                batch,
            )

            data[f"scale{i}_pool_target"], data[f"scale{i}_pool_source"] = (
                pool_target.int(),
                pool_source.int(),
            )
            data[f"scale{i}_interp_target"], data[f"scale{i}_interp_source"] = (
                interp_target.int(),
                interp_source.int(),
            )
            data[f"scale{i}_sampling_index"] = sampling_idcs.int()

            pos = pos[sampling_idcs]
            batch = batch[sampling_idcs]
            skeleton_map = skeleton_map[sampling_idcs]

        return Data(**data)

    def estimate_cluster_radius(
        self, pos_source, pos_target, batch_source, batch_target
    ) -> float:
        k = {"triangle": 7, "tetrahedron": 14}[self.interp_simplex]
        target_idcs, source_idcs = knn(
            pos_source, pos_target, k, batch_source, batch_target
        )

        return (
            (pos_source[source_idcs] - pos_target[target_idcs])
            .norm(dim=1)
            .quantile(0.75)
            .item()
        )

    def __repr__(self) -> str:

        repr_str = (
<<<<<<< HEAD
            "{}(rel_sampling_ratios={}, cluster_dists={}, interp_simplex={})".format(
                self.__class__.__name__,
                self.rel_sampling_ratios,
                self.cluster_dists,
                self.interp_simplex,
=======
            "{}(rel_sampling_ratios={}, interp_simplex={}, cluster_radii={})".format(
                self.__class__.__name__,
                self.rel_sampling_ratios,
                self.interp_simplex,
                self.cluster_radii_arg,
>>>>>>> c4427d0c
            )
        )

        return repr_str<|MERGE_RESOLUTION|>--- conflicted
+++ resolved
@@ -1,11 +1,6 @@
-<<<<<<< HEAD
-from typing import Optional
+from typing import Optional, Tuple
 
 import networkx as nx
-=======
-from typing import Optional, Tuple
-
->>>>>>> c4427d0c
 import torch
 import torch_geometric as pyg
 
@@ -14,11 +9,7 @@
 from .data import Data
 
 
-<<<<<<< HEAD
 class RadiusPointCloudHierarchy:
-=======
-class PointCloudHierarchy:
->>>>>>> c4427d0c
     """Nested hierarchy of sub-sampled point clouds. Graph edges connect each coarse-scale point to a cluster of fine-scale points.
     Interpolation from the coarse to the fine scales. For correct batching, "torch_geometric.data.Data.__inc__()" has to be overridden.
 
@@ -30,46 +21,42 @@
 
     def __init__(
         self,
-<<<<<<< HEAD
-        rel_sampling_ratios: tuple,
-        cluster_radii: tuple,
-        interp_simplex: str,
-        max_num_neighbors: int = 32,
-=======
         rel_sampling_ratios: Tuple[float],
         interp_simplex: str,
         cluster_radii: Optional[Tuple[float]] = None,
->>>>>>> c4427d0c
+        max_num_neighbors: int = 32,
     ):
         self.rel_sampling_ratios = rel_sampling_ratios
         self.interp_simplex = interp_simplex
         self.max_num_neighbors = max_num_neighbors
 
-<<<<<<< HEAD
-=======
         self.cluster_radii_arg = cluster_radii  # for "__repr__()"
         self.cluster_radii = (
             cluster_radii if cluster_radii else [None] * len(rel_sampling_ratios)
         )
 
->>>>>>> c4427d0c
         self.dim_interp_simplex = {"triangle": 2, "tetrahedron": 3}[interp_simplex]
 
     def __call__(self, data: pyg.data.Data) -> Data:
-
         pos = data.pos
         batch = (
             data.surface_id.long()
             if hasattr(data, "surface_id")
             else torch.zeros(pos.size(0), dtype=torch.long)
         )
-<<<<<<< HEAD
 
         for i, (sampling_ratio, cluster_radius) in enumerate(
             zip(self.rel_sampling_ratios, self.cluster_radii)
         ):
-
-            sampling_idcs = fps(pos, batch, ratio=sampling_ratio)
+            sampling_idcs = fps(
+                pos, batch, ratio=sampling_ratio
+            )  # takes some time but is worth it
+
+            if cluster_radius is None:
+                cluster_radius = self.estimate_cluster_radius(
+                    pos, pos[sampling_idcs], batch, batch[sampling_idcs]
+                )
+                self.cluster_radii[i] = cluster_radius
 
             pool_target, pool_source = radius(
                 pos,
@@ -102,15 +89,28 @@
 
         return Data(**data)
 
+    def estimate_cluster_radius(
+        self, pos_source, pos_target, batch_source, batch_target
+    ) -> float:
+        k = {"triangle": 7, "tetrahedron": 14}[self.interp_simplex]
+        target_idcs, source_idcs = knn(
+            pos_source, pos_target, k, batch_source, batch_target
+        )
+
+        return (
+            (pos_source[source_idcs] - pos_target[target_idcs])
+            .norm(dim=1)
+            .quantile(0.75)
+            .item()
+        )
+
     def __repr__(self) -> str:
-
-        repr_str = (
-            "{}(rel_sampling_ratios={}, cluster_radii={}, interp_simplex={})".format(
-                self.__class__.__name__,
-                self.rel_sampling_ratios,
-                self.cluster_radii,
-                self.interp_simplex,
-            )
+        repr_str = "{}(rel_sampling_ratios={}, interp_simplex={}, cluster_radii={}, max_num_neighbors={})".format(
+            self.__class__.__name__,
+            self.rel_sampling_ratios,
+            self.interp_simplex,
+            self.cluster_radii,
+            self.max_num_neighbors,
         )
 
         return repr_str
@@ -166,7 +166,6 @@
         skeleton_pos: torch.tensor,
         skeleton_edge_index: torch.tensor,
     ):
-
         # Compute mapping from surface onto skeleton
         _, skeleton_map = knn(skeleton_pos, pos, 1)
 
@@ -233,25 +232,6 @@
 
             pool_target, pool_source = self._get_pooling_scale(
                 dist_LUT, skeleton_map, sampling_idcs, cluster_dist, batch
-=======
-
-        for i, (sampling_ratio, cluster_radius) in enumerate(
-            zip(self.rel_sampling_ratios, self.cluster_radii)
-        ):
-
-            sampling_idcs = fps(
-                pos, batch, ratio=sampling_ratio
-            )  # takes some time but is worth it
-
-            if cluster_radius is None:
-                cluster_radius = self.estimate_cluster_radius(
-                    pos, pos[sampling_idcs], batch, batch[sampling_idcs]
-                )
-                self.cluster_radii[i] = cluster_radius
-
-            pool_target, pool_source = radius(
-                pos, pos[sampling_idcs], cluster_radius, batch, batch[sampling_idcs]
->>>>>>> c4427d0c
             )
             interp_target, interp_source = knn(
                 pos[sampling_idcs],
@@ -277,37 +257,13 @@
 
         return Data(**data)
 
-    def estimate_cluster_radius(
-        self, pos_source, pos_target, batch_source, batch_target
-    ) -> float:
-        k = {"triangle": 7, "tetrahedron": 14}[self.interp_simplex]
-        target_idcs, source_idcs = knn(
-            pos_source, pos_target, k, batch_source, batch_target
-        )
-
-        return (
-            (pos_source[source_idcs] - pos_target[target_idcs])
-            .norm(dim=1)
-            .quantile(0.75)
-            .item()
-        )
-
     def __repr__(self) -> str:
-
         repr_str = (
-<<<<<<< HEAD
             "{}(rel_sampling_ratios={}, cluster_dists={}, interp_simplex={})".format(
                 self.__class__.__name__,
                 self.rel_sampling_ratios,
                 self.cluster_dists,
                 self.interp_simplex,
-=======
-            "{}(rel_sampling_ratios={}, interp_simplex={}, cluster_radii={})".format(
-                self.__class__.__name__,
-                self.rel_sampling_ratios,
-                self.interp_simplex,
-                self.cluster_radii_arg,
->>>>>>> c4427d0c
             )
         )
 
